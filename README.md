# MariNav - Maritime Route Optimization using Reinforcement Learning

`MariNav` is a reinforcement learning (RL) environment built to simulate and optimize tanker navigation across oceanic routes represented by H3 hexagonal grids. It integrates real-world wind data, historical route frequencies, and fuel consumption models, allowing agents to learn efficient and realistic maritime paths under environmental constraints.

**This environment is compatible with `PPO` and `MaskablePPO` from Stable-Baselines3 and `sb3-contrib`, making it suitable for training with or without action masking support.** It also supports intrinsic exploration techniques such as `RND` (Random Network Distillation) from the `rllte.xplore.reward` module.

---

## Installation

```bash
git clone https://github.com/Vaishnav2804/MariNav
cd MariNav
pip install -r requirements.txt
```

---

## Quick Start

```python
from Env.MariNav import MariNav
from sb3_contrib import MaskablePPO
import networkx as nx

# Load input data
wind_map = load_full_wind_map("august_2018_60min_windmap_v2.csv")
graph = nx.read_gexf("GULF_VISITS_CARGO_TANKER_AUGUST_2018.gexf").to_undirected()

# Define H3 region pool
h3_pool = [
    "862b160d7ffffff", "860e4da17ffffff",
    "861b9101fffffff", "862b256dfffffff",
    "862b33237ffffff"
]

# Create environment
env = MariNav(
    h3_pool=h3_pool,
    graph=graph,
    wind_map=wind_map,
    h3_resolution=6,
    wind_threshold=22,
    render_mode="human"
)

model = MaskablePPO("MlpPolicy", env, verbose=1) # Or use PPO
model.learn(total_timesteps=100_000)
```

### Using Random Network Distillation

```python
from rllte.xplore.reward import RND
from rllte.xplore.wrapper import RLeXploreWithOnPolicyRL
<<<<<<< HEAD
from stable_baselines3 import PPO

irs = RND(vec_env, device="cpu")

model = PPO("MlpPolicy", env, verbose=1)

model.learn(total_timesteps=240_000_000, callback=RLeXploreWithOnPolicyRL(irs))
=======

irs = RND(vec_env, device="cpu")
callback = CallbackList([
    eval_callback,
    early_stop,
    step_logger,
    info_logging_callback,
    RLeXploreWithOnPolicyRL(irs)
])
model.learn(total_timesteps=240_000_000, callback=callback)
>>>>>>> 686350a8
```

---

## What It Does

MariNav models real-world vessel navigation by:

* Using **H3 grids** to represent navigable ocean regions
* Integrating **timestamped wind data**
* Leveraging **historical route usage** from AIS-derived graphs
* Providing **multi-objective rewards** for training robust RL agents

---

## Features

### Maritime Environment

* **Hex-Based Ocean Model**: Built using Uber H3 (resolution 6)
* **Graph Navigation**: Based on real ship visits stored in a weighted `NetworkX` graph
* **Wind-Aware Dynamics**: Wind speed and direction influence vessel speed and fuel
* **Dynamic Action Space**: Multi-discrete choices over neighbor cells + discrete speeds

### Multi-Objective Reward Function

The reward function combines:

* **Progress Reward** – distance reduction toward the goal
* **Fuel Penalty** – penalizes fuel-heavy maneuvers
* **Wind Penalty** – penalizes adverse wind alignment
* **Alignment Penalty** – penalizes angular misalignment with wind
* **ETA Penalty** – encourages timely arrival
* **Frequency Reward** – rewards travel along historically common routes

### Logging and Visualization

* TensorBoard metrics for each reward component
* Route frequency analysis and pair visitation tracking
* Matplotlib + GeoPandas-based rendering (headless safe)
* CSV logging of each episode and step-level transition

---



## Training with VecEnvs and Callbacks

The main training script supports:

* Parallel training using `SubprocVecEnv`
* Reward normalization with `VecNormalize`
* Early stopping and evaluation checkpoints
* Logging with TensorBoard, CSVs, and SB3-compatible callbacks

### Launch Training

```bash
python train_marinav.py
```

### Environment Factory (example)

```python
def make_env():
    def _init():
        base_env = MariNav(
            h3_pool=H3_POOL,
            graph=G_visits,
            wind_map=full_wind_map,
            h3_resolution=6,
            wind_threshold=22,
            render_mode="human"
        )
        base_env.visited_path_counts = global_visited_path_counts
        return Monitor(base_env)
    return _init
```

---

##  Environment Specs

### Observation Space

8-dimensional vector:

* `[lat, lon]` of current position
* `speed_over_ground`
* `wind_direction`
* `[lat, lon]` of start & goal

### Action Space

Multi-discrete:

* Neighbor index (variable per cell)
* Speed index (5 levels from 8–22 knots)

### Termination Conditions

* Goal reached (success)
* Max episode length exceeded (truncated)
* Invalid move (failure)

---

## Advanced Options

### Custom Reward Tuning

Modify constants in `MariNav.py`:

```python
PROGRESS_REWARD_FACTOR = 2
FUEL_PENALTY_SCALE = -0.001
WIND_PENALTY_VALUE = -1.0
ETA_PENALTY = -2.0
```

---

## TensorBoard Logging

Run:

```bash
tensorboard --logdir ./logs/
```

Access at: [http://localhost:6006](http://localhost:6006)

### Reward Logs Include:

* `episodic_return`
* `progress_reward`
* `fuel_penalty`
* `wind_penalty`
* `alignment_penalty`
* `eta_penalty`
* `step_penalty`
* `frequency_reward`

---

## Path Tracking Analytics

MariNav tracks how often each `(start_h3, goal_h3)` pair is selected and successfully completed. These metrics help debug agent behavior and ensure balanced training.

---

## Data Requirements

You must provide:

* `WIND_MAP_PATH`: CSV with wind speed & direction per H3 cell per timestamp
* `GRAPH_PATH`: GEXF file of navigable ocean routes
* `H3_POOL`: Valid H3 indices for start/goal sampling

---

## Contributing

1. Fork the repo
2. Make a feature branch
3. Commit and push changes
4. Open a pull request

---

## Acknowledgments

* [Stable-Baselines3](https://github.com/DLR-RM/stable-baselines3)
* [Uber H3](https://h3geo.org/)
* [GeoPandas](https://geopandas.org/)
* [NetworkX](https://networkx.org/)
* [Perplexity](https://www.perplexity.ai/)
* [RLeXplore](https://github.com/RLE-Foundation/RLeXplore)
<<<<<<< HEAD
---
=======
---

To cite the inspiration clearly and professionally in your `README.md`, you can add an **Acknowledgment** or **Citation** section like this:

---

## Citation

The weighted graph used in `MariNav` was inspired by the following research:

**Learning Spatio-Temporal Vessel Behavior using AIS Trajectory Data and Markovian Models in the Gulf of St. Lawrence**
*Google Scholar:* [https://scholar.google.ca/citations?view\_op=view\_citation\&hl=en\&user=aiL559gAAAAJ\&citation\_for\_view=aiL559gAAAAJ:9yKSN-GCB0IC](https://scholar.google.ca/citations?view_op=view_citation&hl=en&user=aiL559gAAAAJ&citation_for_view=aiL559gAAAAJ:9yKSN-GCB0IC)

This work helped guide the design of the frequency-weighted transition graph for maritime routing in the Gulf of St. Lawrence.

---

>>>>>>> 686350a8
<|MERGE_RESOLUTION|>--- conflicted
+++ resolved
@@ -53,7 +53,6 @@
 ```python
 from rllte.xplore.reward import RND
 from rllte.xplore.wrapper import RLeXploreWithOnPolicyRL
-<<<<<<< HEAD
 from stable_baselines3 import PPO
 
 irs = RND(vec_env, device="cpu")
@@ -61,18 +60,6 @@
 model = PPO("MlpPolicy", env, verbose=1)
 
 model.learn(total_timesteps=240_000_000, callback=RLeXploreWithOnPolicyRL(irs))
-=======
-
-irs = RND(vec_env, device="cpu")
-callback = CallbackList([
-    eval_callback,
-    early_stop,
-    step_logger,
-    info_logging_callback,
-    RLeXploreWithOnPolicyRL(irs)
-])
-model.learn(total_timesteps=240_000_000, callback=callback)
->>>>>>> 686350a8
 ```
 
 ---
@@ -251,9 +238,6 @@
 * [NetworkX](https://networkx.org/)
 * [Perplexity](https://www.perplexity.ai/)
 * [RLeXplore](https://github.com/RLE-Foundation/RLeXplore)
-<<<<<<< HEAD
----
-=======
 ---
 
 To cite the inspiration clearly and professionally in your `README.md`, you can add an **Acknowledgment** or **Citation** section like this:
@@ -271,4 +255,3 @@
 
 ---
 
->>>>>>> 686350a8
